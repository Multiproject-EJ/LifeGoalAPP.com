-- Ensure tz on profiles
do $$ begin
  alter table public.profiles add column if not exists tz text default 'UTC';
exception when others then null; end $$;

do $$
begin
  begin
    create type vb_board_type as enum ('vision','focus');
  exception when duplicate_object then
    null;
  end;
end$$;

do $$
begin
  begin
    create type vb_card_size as enum ('S','M','L','XL');
  exception when duplicate_object then
    null;
  end;
end$$;

create table if not exists public.vb_boards (
  id uuid primary key default gen_random_uuid(),
  user_id uuid not null references auth.users(id) on delete cascade,
  title text not null,
  board_type vb_board_type not null default 'vision',
  theme jsonb default '{}'::jsonb,
  cover_card_id uuid,
  archived boolean default false,
  created_at timestamptz default now()
);

create table if not exists public.vb_sections (
  id uuid primary key default gen_random_uuid(),
  board_id uuid not null references public.vb_boards(id) on delete cascade,
  title text not null,
  sort_index int default 0
);

create table if not exists public.vb_cards (
  id uuid primary key default gen_random_uuid(),
  board_id uuid not null references public.vb_boards(id) on delete cascade,
  section_id uuid references public.vb_sections(id) on delete set null,
  user_id uuid not null references auth.users(id) on delete cascade,
  kind text not null default 'image',       -- 'image' | 'text'
  title text,
  affirm text,
  color text,
  tags text[] default '{}',
  size vb_card_size default 'M',
  favorite boolean default false,
  visible_in_share boolean default true,
  link_type text,                           -- 'habit' | 'goal' | null
  link_id uuid,
  img_path text,
  img_w int, img_h int,
  sort_index int default 0,
  created_at timestamptz default now()
);

create or replace view public.vb_board_stats as
  select b.id board_id,
         count(c.*) as card_count,
         coalesce(sum(case when c.favorite then 1 else 0 end),0) as favorite_count
  from vb_boards b
  left join vb_cards c on c.board_id=b.id
  group by b.id;

-- RLS
alter table public.vb_boards enable row level security;
alter table public.vb_sections enable row level security;
alter table public.vb_cards enable row level security;

do $$
begin
  if exists (
    select 1 from pg_policies
    where schemaname = 'public'
      and tablename = 'vb_boards'
      and policyname = 'own boards'
  ) then
    execute 'drop policy "own boards" on public.vb_boards';
  end if;
end $$;

create policy "own boards" on public.vb_boards
  for all using (auth.uid() = user_id)
  with check (auth.uid() = user_id);

do $$
begin
  if exists (
    select 1 from pg_policies
    where schemaname = 'public'
      and tablename = 'vb_sections'
      and policyname = 'sections of own boards'
  ) then
    execute 'drop policy "sections of own boards" on public.vb_sections';
  end if;
end $$;
<<<<<<< HEAD
=======

do $$
begin
  if exists (
    select 1 from pg_policies
    where schemaname = 'public'
      and tablename = 'vb_sections'
      and policyname = 'sections of own boards'
  ) then
    execute 'drop policy "sections of own boards" on public.vb_sections';
  end if;
  execute $$create policy "sections of own boards" on public.vb_sections
    for all using (auth.uid() in (select user_id from vb_boards where id = board_id))
    with check (auth.uid() in (select user_id from vb_boards where id = board_id));$$;
end $$;
>>>>>>> e0c0206c

do $$
begin
  if exists (
    select 1 from pg_policies
    where schemaname = 'public'
      and tablename = 'vb_cards'
      and policyname = 'own cards'
  ) then
    execute 'drop policy "own cards" on public.vb_cards';
  end if;
end $$;

do $$
begin
  if exists (
    select 1 from pg_policies
    where schemaname = 'public'
      and tablename = 'vb_cards'
      and policyname = 'own cards'
  ) then
    execute 'drop policy "own cards" on public.vb_cards';
  end if;
end $$;

create policy "own cards" on public.vb_cards
  for all using (auth.uid() = user_id)
  with check (auth.uid() = user_id);

do $$ begin perform gen_random_uuid(); exception when undefined_function then
  create extension if not exists pgcrypto; end $$;<|MERGE_RESOLUTION|>--- conflicted
+++ resolved
@@ -100,24 +100,6 @@
     execute 'drop policy "sections of own boards" on public.vb_sections';
   end if;
 end $$;
-<<<<<<< HEAD
-=======
-
-do $$
-begin
-  if exists (
-    select 1 from pg_policies
-    where schemaname = 'public'
-      and tablename = 'vb_sections'
-      and policyname = 'sections of own boards'
-  ) then
-    execute 'drop policy "sections of own boards" on public.vb_sections';
-  end if;
-  execute $$create policy "sections of own boards" on public.vb_sections
-    for all using (auth.uid() in (select user_id from vb_boards where id = board_id))
-    with check (auth.uid() in (select user_id from vb_boards where id = board_id));$$;
-end $$;
->>>>>>> e0c0206c
 
 do $$
 begin
