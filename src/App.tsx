--- conflicted
+++ resolved
@@ -1529,11 +1529,7 @@
           onOpenLifeCoach={handleOpenLifeCoach}
           onToggleWorkspaceMenu={(isFabOpen) => {
             if (!isMobileViewport) {
-<<<<<<< HEAD
               setIsDesktopMenuOpen(!isFabOpen);
-=======
-              setIsDesktopMenuOpen(isFabOpen);
->>>>>>> d563015f
             }
           }}
         />
