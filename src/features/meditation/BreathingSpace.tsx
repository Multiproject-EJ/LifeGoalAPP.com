import { useEffect, useState } from 'react';
import type { Session } from '@supabase/supabase-js';
import { MeditationSessionPlayer } from './MeditationSessionPlayer';
import { ReminderCard } from './components/ReminderCard';
import {
  createMeditationSession,
  getMeditationStats,
  PLACEHOLDER_SESSIONS,
} from '../../services/meditation';
import { FEATURE_BREATHING_SPACE } from './constants';

type BreathingSpaceProps = {
  session: Session;
};

type MeditationStats = {
  totalMinutes: number;
  totalSessions: number;
  currentStreak: number;
};

export function BreathingSpace({ session }: BreathingSpaceProps) {
  const [stats, setStats] = useState<MeditationStats>({
    totalMinutes: 0,
    totalSessions: 0,
    currentStreak: 0,
  });
  const [loading, setLoading] = useState(true);
  const [error, setError] = useState<string | null>(null);
  const [playerOpen, setPlayerOpen] = useState(false);
  const [selectedSession, setSelectedSession] = useState<{
    title: string;
    duration: number;
  } | null>(null);
  const [saving, setSaving] = useState(false);

  useEffect(() => {
    loadStats();

    // Listen for 'breathing:open' event to open the meditation player
    const handleBreathingOpen = () => {
      handleStartSession('3-Minute Breathing', 180);
    };

    window.addEventListener('breathing:open', handleBreathingOpen);

    return () => {
      window.removeEventListener('breathing:open', handleBreathingOpen);
    };
  }, [session.user.id]);

  const loadStats = async () => {
    setLoading(true);
    setError(null);
    try {
      const result = await getMeditationStats(session.user.id);
      if (result.error) {
        setError('Failed to load meditation stats');
        console.error('Failed to load stats:', result.error);
      } else if (result.data) {
        setStats(result.data);
      }
    } catch (err) {
      setError('Failed to load meditation stats');
      console.error('Failed to load stats:', err);
    } finally {
      setLoading(false);
    }
  };

  const handleStartSession = (title: string, duration: number) => {
    setSelectedSession({ title, duration });
    setPlayerOpen(true);
    // Dispatch custom event for breathing session open
    window.dispatchEvent(new CustomEvent('breathing:open', { detail: { title, duration } }));
  };

  const handleSessionComplete = async () => {
    if (!selectedSession) return;

    setSaving(true);
    try {
      const result = await createMeditationSession({
        user_id: session.user.id,
        duration_seconds: selectedSession.duration,
        session_type: 'breathing',
        completed: true,
      });

      if (result.error) {
        console.error('Failed to save session:', result.error);
      } else {
        // Reload stats after successful save
        await loadStats();
      }
    } catch (err) {
      console.error('Failed to save session:', err);
    } finally {
      setSaving(false);
      setPlayerOpen(false);
      setSelectedSession(null);
    }
  };

  const handleClosePlayer = () => {
    setPlayerOpen(false);
    setSelectedSession(null);
  };

  if (!FEATURE_BREATHING_SPACE) {
    return null;
  }

  return (
    <div className="breathing-space">
<<<<<<< HEAD
      {FEATURE_BREATHING_SPACE && (
        <>
          {/* Left Column - Quick Actions */}
          <div className="breathing-space__left-column">
            {/* Quick Start Card */}
            <div className="breathing-space__card breathing-space__quick-start">
              <div className="breathing-space__card-header">
                <span className="breathing-space__card-icon">🌬️</span>
                <h3 className="breathing-space__card-title">Quick Start</h3>
              </div>
              <p className="breathing-space__card-description">
                Take a moment to center yourself with a quick breathing exercise.
              </p>
              <button
                className="btn btn--primary breathing-space__start-button"
                onClick={() => handleStartSession('3-Minute Breathing', 180)}
              >
                Start 3-minute breathing
              </button>
=======
      {/* Left Column: Quick Start & Reminder */}
      <div className="breathing-space__left-column">
        {/* Quick Start Card */}
        <div className="breathing-space__card breathing-space__quick-start">
          <div className="breathing-space__card-header">
            <span className="breathing-space__card-icon">🌬️</span>
            <h3 className="breathing-space__card-title">Quick Start</h3>
          </div>
          <p className="breathing-space__card-description">
            Take a moment to center yourself with a quick breathing exercise.
          </p>
          <button
            className="btn btn--primary breathing-space__start-button"
            onClick={() => handleStartSession('3-Minute Breathing', 180)}
          >
            Start 3-minute breathing
          </button>
        </div>

        {/* Reminder Card */}
        <ReminderCard />
      </div>

      {/* Right Column: Progress & Library */}
      <div className="breathing-space__right-column">
        {/* Progress Snapshot */}
        <div className="breathing-space__card breathing-space__progress">
        <div className="breathing-space__card-header">
          <span className="breathing-space__card-icon">📊</span>
          <h3 className="breathing-space__card-title">Your Progress</h3>
        </div>
        {loading ? (
          <p className="breathing-space__loading">Loading stats...</p>
        ) : error ? (
          <p className="breathing-space__error">{error}</p>
        ) : (
          <div className="breathing-space__stats">
            <div className="breathing-space__stat">
              <div className="breathing-space__stat-value">{stats.totalMinutes}</div>
              <div className="breathing-space__stat-label">Total Minutes</div>
            </div>
            <div className="breathing-space__stat">
              <div className="breathing-space__stat-value">{stats.totalSessions}</div>
              <div className="breathing-space__stat-label">Sessions</div>
>>>>>>> d0696100
            </div>

            {/* Reminder Card */}
            <ReminderCard />
          </div>

          {/* Right Column - Progress */}
          <div className="breathing-space__right-column">
            {/* Progress Snapshot */}
            <div className="breathing-space__card breathing-space__progress">
              <div className="breathing-space__card-header">
                <span className="breathing-space__card-icon">📊</span>
                <h3 className="breathing-space__card-title">Your Progress</h3>
              </div>
              {loading ? (
                <p className="breathing-space__loading">Loading stats...</p>
              ) : error ? (
                <p className="breathing-space__error">{error}</p>
              ) : (
                <div className="breathing-space__stats">
                  <div className="breathing-space__stat">
                    <div className="breathing-space__stat-value">{stats.totalMinutes}</div>
                    <div className="breathing-space__stat-label">Total Minutes</div>
                  </div>
                  <div className="breathing-space__stat">
                    <div className="breathing-space__stat-value">{stats.totalSessions}</div>
                    <div className="breathing-space__stat-label">Sessions</div>
                  </div>
                  <div className="breathing-space__stat">
                    <div className="breathing-space__stat-value">{stats.currentStreak}</div>
                    <div className="breathing-space__stat-label">Day Streak</div>
                  </div>
                </div>
              )}
            </div>
          </div>
        </>
      )}

      {/* Meditation Library */}
      <div className="breathing-space__library">
        <h3 className="breathing-space__library-title">Meditation Library</h3>
        <div className="breathing-space__library-grid">
          {PLACEHOLDER_SESSIONS.map((session) => (
            <div key={session.id} className="breathing-space__library-card">
              <div className="breathing-space__library-card-icon">{session.icon}</div>
              <h4 className="breathing-space__library-card-title">{session.title}</h4>
              <p className="breathing-space__library-card-description">{session.description}</p>
              <div className="breathing-space__library-card-duration">
                {Math.floor(session.duration / 60)} minutes
              </div>
              <button
                className="btn btn--secondary breathing-space__library-card-button"
                onClick={() => handleStartSession(session.title, session.duration)}
              >
                Start
              </button>
            </div>
          ))}
        </div>
      </div>
      </div>

      {/* Session Player Modal */}
      {selectedSession && (
        <MeditationSessionPlayer
          isOpen={playerOpen}
          onClose={handleClosePlayer}
          sessionTitle={selectedSession.title}
          durationSeconds={selectedSession.duration}
          onComplete={handleSessionComplete}
        />
      )}

      <style>{`
        .breathing-space {
          display: grid;
<<<<<<< HEAD
          grid-template-columns: 1fr 1fr;
=======
          grid-template-columns: 1fr 2fr;
          gap: 1.5rem;
          max-width: 1400px;
          margin: 0 auto;
        }

        .breathing-space__left-column {
          display: flex;
          flex-direction: column;
          gap: 1.5rem;
        }

        .breathing-space__right-column {
          display: flex;
          flex-direction: column;
>>>>>>> d0696100
          gap: 1.5rem;
        }

        .breathing-space__left-column {
          display: flex;
          flex-direction: column;
          gap: 1.5rem;
        }

        .breathing-space__right-column {
          display: flex;
          flex-direction: column;
          gap: 1.5rem;
        }

        .breathing-space__library {
          grid-column: 1 / -1;
          margin-top: 1rem;
        }

        .breathing-space__card {
          background: var(--color-bg-elevated, #fff);
          border-radius: 12px;
          padding: 1.5rem;
          box-shadow: 0 2px 8px rgba(0, 0, 0, 0.1);
        }

        .breathing-space__card-header {
          display: flex;
          align-items: center;
          gap: 0.75rem;
          margin-bottom: 1rem;
        }

        .breathing-space__card-icon {
          font-size: 1.5rem;
        }

        .breathing-space__card-title {
          margin: 0;
          font-size: 1.25rem;
          font-weight: 600;
          color: var(--color-text-primary, #000);
        }

        .breathing-space__card-description {
          margin: 0 0 1.5rem 0;
          color: var(--color-text-secondary, #666);
        }

        .breathing-space__start-button {
          width: 100%;
          padding: 1rem;
          font-size: 1rem;
        }

        .breathing-space__quick-start {
          background: linear-gradient(135deg, #667eea22 0%, #764ba222 100%);
          border: 1px solid #667eea44;
        }

        .breathing-space__progress {
        }

        .breathing-space__stats {
          display: grid;
          grid-template-columns: repeat(auto-fit, minmax(100px, 1fr));
          gap: 1.5rem;
        }

        .breathing-space__stat {
          text-align: center;
        }

        .breathing-space__stat-value {
          font-size: 2rem;
          font-weight: 600;
          color: var(--color-text-primary, #000);
          line-height: 1.2;
        }

        .breathing-space__stat-label {
          font-size: 0.875rem;
          color: var(--color-text-secondary, #666);
          margin-top: 0.25rem;
        }

        .breathing-space__loading,
        .breathing-space__error {
          text-align: center;
          padding: 1rem;
          color: var(--color-text-secondary, #666);
        }

        .breathing-space__error {
          color: var(--color-error, #e53e3e);
        }

        .breathing-space__library {
          margin-top: 1rem;
        }

        .breathing-space__library-title {
          font-size: 1.5rem;
          font-weight: 600;
          margin: 0 0 1rem 0;
          color: var(--color-text-primary, #000);
        }

        .breathing-space__library-grid {
          display: grid;
          grid-template-columns: repeat(auto-fill, minmax(280px, 1fr));
          gap: 1.5rem;
        }

        .breathing-space__library-card {
          background: var(--color-bg-elevated, #fff);
          border-radius: 12px;
          padding: 1.5rem;
          box-shadow: 0 2px 8px rgba(0, 0, 0, 0.1);
          display: flex;
          flex-direction: column;
          gap: 0.75rem;
        }

        .breathing-space__library-card-icon {
          font-size: 2rem;
          text-align: center;
        }

        .breathing-space__library-card-title {
          margin: 0;
          font-size: 1.125rem;
          font-weight: 600;
          color: var(--color-text-primary, #000);
          text-align: center;
        }

        .breathing-space__library-card-description {
          margin: 0;
          font-size: 0.875rem;
          color: var(--color-text-secondary, #666);
          text-align: center;
          flex: 1;
        }

        .breathing-space__library-card-duration {
          font-size: 0.875rem;
          color: var(--color-text-secondary, #666);
          text-align: center;
          font-weight: 500;
        }

        .breathing-space__library-card-button {
          width: 100%;
        }

        @media (max-width: 768px) {
          .breathing-space {
            grid-template-columns: 1fr;
<<<<<<< HEAD
=======
            gap: 1rem;
          }

          .breathing-space__left-column {
>>>>>>> d0696100
            gap: 1rem;
          }

          .breathing-space__library {
            grid-column: 1;
          }

          .breathing-space__library-grid {
            grid-template-columns: 1fr;
          }
        }
      `}</style>
    </div>
  );
}<|MERGE_RESOLUTION|>--- conflicted
+++ resolved
@@ -113,7 +113,6 @@
 
   return (
     <div className="breathing-space">
-<<<<<<< HEAD
       {FEATURE_BREATHING_SPACE && (
         <>
           {/* Left Column - Quick Actions */}
@@ -133,52 +132,6 @@
               >
                 Start 3-minute breathing
               </button>
-=======
-      {/* Left Column: Quick Start & Reminder */}
-      <div className="breathing-space__left-column">
-        {/* Quick Start Card */}
-        <div className="breathing-space__card breathing-space__quick-start">
-          <div className="breathing-space__card-header">
-            <span className="breathing-space__card-icon">🌬️</span>
-            <h3 className="breathing-space__card-title">Quick Start</h3>
-          </div>
-          <p className="breathing-space__card-description">
-            Take a moment to center yourself with a quick breathing exercise.
-          </p>
-          <button
-            className="btn btn--primary breathing-space__start-button"
-            onClick={() => handleStartSession('3-Minute Breathing', 180)}
-          >
-            Start 3-minute breathing
-          </button>
-        </div>
-
-        {/* Reminder Card */}
-        <ReminderCard />
-      </div>
-
-      {/* Right Column: Progress & Library */}
-      <div className="breathing-space__right-column">
-        {/* Progress Snapshot */}
-        <div className="breathing-space__card breathing-space__progress">
-        <div className="breathing-space__card-header">
-          <span className="breathing-space__card-icon">📊</span>
-          <h3 className="breathing-space__card-title">Your Progress</h3>
-        </div>
-        {loading ? (
-          <p className="breathing-space__loading">Loading stats...</p>
-        ) : error ? (
-          <p className="breathing-space__error">{error}</p>
-        ) : (
-          <div className="breathing-space__stats">
-            <div className="breathing-space__stat">
-              <div className="breathing-space__stat-value">{stats.totalMinutes}</div>
-              <div className="breathing-space__stat-label">Total Minutes</div>
-            </div>
-            <div className="breathing-space__stat">
-              <div className="breathing-space__stat-value">{stats.totalSessions}</div>
-              <div className="breathing-space__stat-label">Sessions</div>
->>>>>>> d0696100
             </div>
 
             {/* Reminder Card */}
@@ -256,25 +209,7 @@
       <style>{`
         .breathing-space {
           display: grid;
-<<<<<<< HEAD
           grid-template-columns: 1fr 1fr;
-=======
-          grid-template-columns: 1fr 2fr;
-          gap: 1.5rem;
-          max-width: 1400px;
-          margin: 0 auto;
-        }
-
-        .breathing-space__left-column {
-          display: flex;
-          flex-direction: column;
-          gap: 1.5rem;
-        }
-
-        .breathing-space__right-column {
-          display: flex;
-          flex-direction: column;
->>>>>>> d0696100
           gap: 1.5rem;
         }
 
@@ -435,13 +370,6 @@
         @media (max-width: 768px) {
           .breathing-space {
             grid-template-columns: 1fr;
-<<<<<<< HEAD
-=======
-            gap: 1rem;
-          }
-
-          .breathing-space__left-column {
->>>>>>> d0696100
             gap: 1rem;
           }
 
