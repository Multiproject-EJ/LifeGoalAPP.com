--- conflicted
+++ resolved
@@ -2990,7 +2990,6 @@
   font-size: 0.85rem;
   color: rgba(15, 23, 42, 0.6);
   margin: 0;
-<<<<<<< HEAD
 }
 
 .habit-checklist__detail-actions {
@@ -3000,17 +2999,6 @@
   align-items: center;
 }
 
-=======
-}
-
-.habit-checklist__detail-actions {
-  display: flex;
-  gap: 0.4rem;
-  flex-wrap: wrap;
-  align-items: center;
-}
-
->>>>>>> 807c58e1
 .habit-checklist__pill {
   font-size: 0.75rem;
   padding: 0.2rem 0.6rem;
